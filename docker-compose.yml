--- conflicted
+++ resolved
@@ -4,16 +4,6 @@
     image: postgres:latest
     container_name: blissful_jepsen
     environment:
-<<<<<<< HEAD
-      POSTGRES_USER: ${POSTGRES_USER:-scheduleparent}
-      POSTGRES_PASSWORD: ${POSTGRES_PASSWORD:-parent123}
-      POSTGRES_DB: ${POSTGRES_DB:-schedule}
-      
-=======
-      POSTGRES_USER: ${POSTGRES_USER}
-      POSTGRES_PASSWORD: ${POSTGRES_PASSWORD}
-      POSTGRES_DB: ${POSTGRES_DB}
->>>>>>> 1838cfcf
       # Performance optimizations
       POSTGRES_MAX_CONNECTIONS: 100
       POSTGRES_SHARED_BUFFERS: 256MB
