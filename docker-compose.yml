version: '3.8'
services:
  postgres:
    image: postgres:latest
    container_name: icct-sas-db
    environment:
<<<<<<< HEAD
      POSTGRES_USER: ${POSTGRES_USER:-admin}
      POSTGRES_PASSWORD: ${POSTGRES_PASSWORD:-admin123}
      POSTGRES_DB: ${POSTGRES_DB:-icct-sas}
=======
      POSTGRES_USER: ${POSTGRES_USER}
      POSTGRES_PASSWORD: ${POSTGRES_PASSWORD}
      POSTGRES_DB: ${POSTGRES_DB}
      # Performance optimizations
      POSTGRES_MAX_CONNECTIONS: 100
      POSTGRES_SHARED_BUFFERS: 256MB
      POSTGRES_EFFECTIVE_CACHE_SIZE: 1GB
      POSTGRES_WORK_MEM: 4MB
      POSTGRES_MAINTENANCE_WORK_MEM: 64MB
      # Connection pooling settings
      POSTGRES_POOL_SIZE: 20
      POSTGRES_POOL_TIMEOUT: 30
>>>>>>> 1838cfcf
    ports:
      - "5433:5432"
    volumes:
      - postgres_data:/var/lib/postgresql/data
<<<<<<< HEAD
    command: >
      postgres
      -c max_connections=100
      -c shared_buffers=256MB
      -c effective_cache_size=1GB
      -c work_mem=4MB
      -c maintenance_work_mem=64MB
=======
>>>>>>> 1838cfcf
    # Add resource limits for better performance
    deploy:
      resources:
        limits:
          memory: 1G
          cpus: '1.0'
        reservations:
          memory: 512M
          cpus: '0.5'
    # Health check
    healthcheck:
<<<<<<< HEAD
      test: ["CMD-SHELL", "pg_isready -U ${POSTGRES_USER:-admin} -d ${POSTGRES_DB:-icct-sas}"]
=======
      test: ["CMD-SHELL", "pg_isready -U ${POSTGRES_USER} -d ${POSTGRES_DB}"]
>>>>>>> 1838cfcf
      interval: 30s
      timeout: 10s
      retries: 3
      start_period: 40s
<<<<<<< HEAD

  redis:
    image: redis:7-alpine
    container_name: icct-sas-redis
    ports:
      - "6379:6379"
    volumes:
      - redis_data:/data
    command: redis-server --appendonly yes --maxmemory 256mb --maxmemory-policy allkeys-lru
    # Add resource limits for better performance
    deploy:
      resources:
        limits:
          memory: 256M
          cpus: '0.5'
        reservations:
          memory: 128M
          cpus: '0.25'
    # Health check
    healthcheck:
      test: ["CMD", "redis-cli", "ping"]
      interval: 30s
      timeout: 10s
      retries: 3
      start_period: 10s
=======
>>>>>>> 1838cfcf

volumes:
  postgres_data:
  redis_data:<|MERGE_RESOLUTION|>--- conflicted
+++ resolved
@@ -4,11 +4,6 @@
     image: postgres:latest
     container_name: icct-sas-db
     environment:
-<<<<<<< HEAD
-      POSTGRES_USER: ${POSTGRES_USER:-admin}
-      POSTGRES_PASSWORD: ${POSTGRES_PASSWORD:-admin123}
-      POSTGRES_DB: ${POSTGRES_DB:-icct-sas}
-=======
       POSTGRES_USER: ${POSTGRES_USER}
       POSTGRES_PASSWORD: ${POSTGRES_PASSWORD}
       POSTGRES_DB: ${POSTGRES_DB}
@@ -21,21 +16,10 @@
       # Connection pooling settings
       POSTGRES_POOL_SIZE: 20
       POSTGRES_POOL_TIMEOUT: 30
->>>>>>> 1838cfcf
     ports:
       - "5433:5432"
     volumes:
       - postgres_data:/var/lib/postgresql/data
-<<<<<<< HEAD
-    command: >
-      postgres
-      -c max_connections=100
-      -c shared_buffers=256MB
-      -c effective_cache_size=1GB
-      -c work_mem=4MB
-      -c maintenance_work_mem=64MB
-=======
->>>>>>> 1838cfcf
     # Add resource limits for better performance
     deploy:
       resources:
@@ -47,44 +31,11 @@
           cpus: '0.5'
     # Health check
     healthcheck:
-<<<<<<< HEAD
-      test: ["CMD-SHELL", "pg_isready -U ${POSTGRES_USER:-admin} -d ${POSTGRES_DB:-icct-sas}"]
-=======
       test: ["CMD-SHELL", "pg_isready -U ${POSTGRES_USER} -d ${POSTGRES_DB}"]
->>>>>>> 1838cfcf
       interval: 30s
       timeout: 10s
       retries: 3
       start_period: 40s
-<<<<<<< HEAD
-
-  redis:
-    image: redis:7-alpine
-    container_name: icct-sas-redis
-    ports:
-      - "6379:6379"
-    volumes:
-      - redis_data:/data
-    command: redis-server --appendonly yes --maxmemory 256mb --maxmemory-policy allkeys-lru
-    # Add resource limits for better performance
-    deploy:
-      resources:
-        limits:
-          memory: 256M
-          cpus: '0.5'
-        reservations:
-          memory: 128M
-          cpus: '0.25'
-    # Health check
-    healthcheck:
-      test: ["CMD", "redis-cli", "ping"]
-      interval: 30s
-      timeout: 10s
-      retries: 3
-      start_period: 10s
-=======
->>>>>>> 1838cfcf
 
 volumes:
-  postgres_data:
-  redis_data:+  postgres_data: 